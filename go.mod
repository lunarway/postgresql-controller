module go.lunarway.com/postgresql-controller

go 1.22.0

toolchain go1.22.4

require (
	github.com/aws/aws-sdk-go v1.54.11
	github.com/go-logr/logr v1.4.2
	github.com/google/uuid v1.6.0
	github.com/lib/pq v1.10.9
	github.com/onsi/ginkgo/v2 v2.19.0
	github.com/onsi/gomega v1.33.1
	github.com/stretchr/testify v1.9.0
	go.uber.org/multierr v1.11.0
<<<<<<< HEAD
	k8s.io/api v0.29.2
	k8s.io/apimachinery v0.29.2
	k8s.io/client-go v0.29.2
	k8s.io/utils v0.0.0-20230726121419-3b25d923346b
	sigs.k8s.io/controller-runtime v0.17.3
=======
	k8s.io/api v0.30.2
	k8s.io/apimachinery v0.30.2
	k8s.io/client-go v0.30.2
	sigs.k8s.io/controller-runtime v0.18.4
>>>>>>> cba4b6eb
)

require (
	github.com/beorn7/perks v1.0.1 // indirect
	github.com/cespare/xxhash/v2 v2.2.0 // indirect
	github.com/davecgh/go-spew v1.1.1 // indirect
	github.com/emicklei/go-restful/v3 v3.11.0 // indirect
	github.com/evanphx/json-patch v4.12.0+incompatible // indirect
	github.com/evanphx/json-patch/v5 v5.9.0 // indirect
	github.com/fsnotify/fsnotify v1.7.0 // indirect
	github.com/go-logr/zapr v1.3.0 // indirect
	github.com/go-openapi/jsonpointer v0.19.6 // indirect
	github.com/go-openapi/jsonreference v0.20.2 // indirect
	github.com/go-openapi/swag v0.22.3 // indirect
	github.com/go-task/slim-sprig/v3 v3.0.0 // indirect
	github.com/gogo/protobuf v1.3.2 // indirect
	github.com/golang/groupcache v0.0.0-20210331224755-41bb18bfe9da // indirect
	github.com/golang/protobuf v1.5.4 // indirect
	github.com/google/gnostic-models v0.6.8 // indirect
	github.com/google/go-cmp v0.6.0 // indirect
	github.com/google/gofuzz v1.2.0 // indirect
	github.com/google/pprof v0.0.0-20240424215950-a892ee059fd6 // indirect
	github.com/imdario/mergo v0.3.6 // indirect
	github.com/jmespath/go-jmespath v0.4.0 // indirect
	github.com/josharian/intern v1.0.0 // indirect
	github.com/json-iterator/go v1.1.12 // indirect
	github.com/mailru/easyjson v0.7.7 // indirect
	github.com/matttproud/golang_protobuf_extensions/v2 v2.0.0 // indirect
	github.com/modern-go/concurrent v0.0.0-20180306012644-bacd9c7ef1dd // indirect
	github.com/modern-go/reflect2 v1.0.2 // indirect
	github.com/munnerz/goautoneg v0.0.0-20191010083416-a7dc8b61c822 // indirect
	github.com/pkg/errors v0.9.1 // indirect
	github.com/pmezard/go-difflib v1.0.0 // indirect
	github.com/prometheus/client_golang v1.18.0 // indirect
	github.com/prometheus/client_model v0.5.0 // indirect
	github.com/prometheus/common v0.45.0 // indirect
	github.com/prometheus/procfs v0.12.0 // indirect
	github.com/spf13/pflag v1.0.5 // indirect
	go.uber.org/zap v1.26.0 // indirect
	golang.org/x/exp v0.0.0-20220722155223-a9213eeb770e // indirect
	golang.org/x/net v0.25.0 // indirect
	golang.org/x/oauth2 v0.12.0 // indirect
	golang.org/x/sys v0.20.0 // indirect
	golang.org/x/term v0.20.0 // indirect
	golang.org/x/text v0.15.0 // indirect
	golang.org/x/time v0.3.0 // indirect
	golang.org/x/tools v0.21.0 // indirect
	gomodules.xyz/jsonpatch/v2 v2.4.0 // indirect
	google.golang.org/appengine v1.6.7 // indirect
	google.golang.org/protobuf v1.33.0 // indirect
	gopkg.in/inf.v0 v0.9.1 // indirect
	gopkg.in/yaml.v2 v2.4.0 // indirect
	gopkg.in/yaml.v3 v3.0.1 // indirect
<<<<<<< HEAD
	k8s.io/apiextensions-apiserver v0.29.2 // indirect
	k8s.io/component-base v0.29.2 // indirect
	k8s.io/klog/v2 v2.110.1 // indirect
	k8s.io/kube-openapi v0.0.0-20231010175941-2dd684a91f00 // indirect
=======
	k8s.io/apiextensions-apiserver v0.30.1 // indirect
	k8s.io/klog/v2 v2.120.1 // indirect
	k8s.io/kube-openapi v0.0.0-20240228011516-70dd3763d340 // indirect
	k8s.io/utils v0.0.0-20230726121419-3b25d923346b // indirect
>>>>>>> cba4b6eb
	sigs.k8s.io/json v0.0.0-20221116044647-bc3834ca7abd // indirect
	sigs.k8s.io/structured-merge-diff/v4 v4.4.1 // indirect
	sigs.k8s.io/yaml v1.4.0 // indirect
)<|MERGE_RESOLUTION|>--- conflicted
+++ resolved
@@ -13,18 +13,11 @@
 	github.com/onsi/gomega v1.33.1
 	github.com/stretchr/testify v1.9.0
 	go.uber.org/multierr v1.11.0
-<<<<<<< HEAD
-	k8s.io/api v0.29.2
-	k8s.io/apimachinery v0.29.2
-	k8s.io/client-go v0.29.2
-	k8s.io/utils v0.0.0-20230726121419-3b25d923346b
-	sigs.k8s.io/controller-runtime v0.17.3
-=======
 	k8s.io/api v0.30.2
 	k8s.io/apimachinery v0.30.2
 	k8s.io/client-go v0.30.2
+	k8s.io/utils v0.0.0-20230726121419-3b25d923346b
 	sigs.k8s.io/controller-runtime v0.18.4
->>>>>>> cba4b6eb
 )
 
 require (
@@ -78,17 +71,9 @@
 	gopkg.in/inf.v0 v0.9.1 // indirect
 	gopkg.in/yaml.v2 v2.4.0 // indirect
 	gopkg.in/yaml.v3 v3.0.1 // indirect
-<<<<<<< HEAD
-	k8s.io/apiextensions-apiserver v0.29.2 // indirect
-	k8s.io/component-base v0.29.2 // indirect
-	k8s.io/klog/v2 v2.110.1 // indirect
-	k8s.io/kube-openapi v0.0.0-20231010175941-2dd684a91f00 // indirect
-=======
 	k8s.io/apiextensions-apiserver v0.30.1 // indirect
 	k8s.io/klog/v2 v2.120.1 // indirect
 	k8s.io/kube-openapi v0.0.0-20240228011516-70dd3763d340 // indirect
-	k8s.io/utils v0.0.0-20230726121419-3b25d923346b // indirect
->>>>>>> cba4b6eb
 	sigs.k8s.io/json v0.0.0-20221116044647-bc3834ca7abd // indirect
 	sigs.k8s.io/structured-merge-diff/v4 v4.4.1 // indirect
 	sigs.k8s.io/yaml v1.4.0 // indirect

package postgresqluser

import (
	"context"
	"database/sql"
	"fmt"
<<<<<<< HEAD
=======
	"os"
>>>>>>> 866e98f0
	"strings"

	"github.com/go-logr/logr"
	lunarwayv1alpha1 "go.lunarway.com/postgresql-controller/pkg/apis/lunarway/v1alpha1"
<<<<<<< HEAD
	"go.lunarway.com/postgresql-controller/pkg/kube"
	"go.lunarway.com/postgresql-controller/pkg/postgres"
	"go.uber.org/multierr"
=======
	"go.lunarway.com/postgresql-controller/pkg/iam"
>>>>>>> 866e98f0
	"k8s.io/apimachinery/pkg/api/errors"
	"sigs.k8s.io/controller-runtime/pkg/client"
	"sigs.k8s.io/controller-runtime/pkg/controller"
	"sigs.k8s.io/controller-runtime/pkg/handler"
	logf "sigs.k8s.io/controller-runtime/pkg/log"
	"sigs.k8s.io/controller-runtime/pkg/manager"
	"sigs.k8s.io/controller-runtime/pkg/reconcile"
	"sigs.k8s.io/controller-runtime/pkg/source"
)

var log = logf.Log.WithName("controller_postgresqluser")

// Add creates a new PostgreSQLUser Controller and adds it to the Manager. The Manager will set fields on the Controller
// and Start it when the Manager is Started.
func Add(mgr manager.Manager) error {
	return add(mgr, newReconciler(mgr))
}

// newReconciler returns a new reconcile.Reconciler
func newReconciler(mgr manager.Manager) reconcile.Reconciler {
	return &ReconcilePostgreSQLUser{
<<<<<<< HEAD
		client:           mgr.GetClient(),
		resourceResolver: kube.ResourceValue,
		grantRoles:       []string{"rds_iam", "iam_developer"},
		rolePrefix:       "iam_developer_",
=======
		client:        mgr.GetClient(),
		db:            db,
		grantRoles:    []string{"rds_iam", "iam_developer"},
		setAWSPolicy:  iam.SetAWSPolicy,
		rolePrefix:    "iam_developer_",
		awsPolicyName: "postgresql-controller-users",
		awsRegion:     "eu-west-1",
		awsAccountID:  "660013655494",
		awsProfile:    os.Getenv("AWS_PROFILE"),
>>>>>>> 866e98f0
	}
}

// add adds a new Controller to mgr with r as the reconcile.Reconciler
func add(mgr manager.Manager, r reconcile.Reconciler) error {
	// Create a new controller
	c, err := controller.New("postgresqluser-controller", mgr, controller.Options{Reconciler: r})
	if err != nil {
		return err
	}

	// Watch for changes to primary resource PostgreSQLUser
	err = c.Watch(&source.Kind{Type: &lunarwayv1alpha1.PostgreSQLUser{}}, &handler.EnqueueRequestForObject{})
	if err != nil {
		return err
	}

	return nil
}

// blank assignment to verify that ReconcilePostgreSQLUser implements reconcile.Reconciler
var _ reconcile.Reconciler = &ReconcilePostgreSQLUser{}

// ReconcilePostgreSQLUser reconciles a PostgreSQLUser object
type ReconcilePostgreSQLUser struct {
	// This client, initialized using mgr.Client() above, is a split client
	// that reads objects from the cache and writes to the apiserver
<<<<<<< HEAD
	client           client.Client
	resourceResolver func(client client.Client, resource lunarwayv1alpha1.ResourceVar, namespace string) (string, error)

	grantRoles []string
	rolePrefix string
	// contains a map of credentials for hosts
	hostCredentials map[string]Credentials
}

// Credentials represents connection credentials for a user on a
// PostgreSQL instance capabable of creating roles.
type Credentials struct {
	Name     string
	Password string
=======
	client client.Client

	db           *sql.DB
	setAWSPolicy func(log logr.Logger, policy iam.AWSPolicy, userID string) error

	grantRoles []string
	rolePrefix string

	awsPolicyName string
	awsRegion     string
	awsAccountID  string
	awsProfile    string
>>>>>>> 866e98f0
}

// Reconcile reads that state of the cluster for a PostgreSQLUser object and makes changes based on the state read
// and what is in the PostgreSQLUser.Spec
// TODO(user): Modify this Reconcile function to implement your Controller logic.  This example creates
// a Pod as an example
// Note:
// The Controller will requeue the Request to be processed again if the returned error is non-nil or
// Result.Requeue is true, otherwise upon completion it will remove the work from the queue.
func (r *ReconcilePostgreSQLUser) Reconcile(request reconcile.Request) (reconcile.Result, error) {
	reqLogger := log.WithValues("Request.Namespace", request.Namespace, "Request.Name", request.Name)
	reqLogger.Info("Reconciling PostgreSQLUSer")
	// Fetch the PostgreSQLUser instance
	user := &lunarwayv1alpha1.PostgreSQLUser{}
	err := r.client.Get(context.TODO(), request.NamespacedName, user)
	if err != nil {
		if errors.IsNotFound(err) {
			// Request object not found, could have been deleted after reconcile request.
			// Owned objects are automatically garbage collected. For additional cleanup logic use finalizers.
			// Return and don't requeue
			reqLogger.Info("Object not found")
			return reconcile.Result{}, nil
		}
		// Error reading the object - requeue the request.
		return reconcile.Result{}, err
	}

	// User instance created or updated
	reqLogger = reqLogger.WithValues("user", user.Spec.Name)

	reqLogger.Info("Reconciling PostgreSQLUser", "user", user.Spec.Name)
	accesses, err := r.groupAccesses(request.Namespace, user.Spec.Read, user.Spec.Write)
	if err != nil {
		return reconcile.Result{}, err
	}
<<<<<<< HEAD
=======

	err = r.setAWSPolicy(reqLogger, iam.AWSPolicy{Name: r.awsPolicyName, Region: r.awsRegion, Profile: r.awsProfile, AccountID: r.awsAccountID}, user.Spec.Name)
	if err != nil {
		return reconcile.Result{}, err
	}
	return reconcile.Result{}, nil
}
>>>>>>> 866e98f0

	hosts, err := r.connectToHosts(accesses)
	if err != nil {
		return reconcile.Result{}, err
	}

	err = r.ensurePostgreSQLRoles(reqLogger, user.Spec.Name, accesses, hosts)
	if err != nil {
		return reconcile.Result{}, err
	}

	return reconcile.Result{}, nil
}

func (r *ReconcilePostgreSQLUser) ensurePostgreSQLRoles(log logr.Logger, name string, accesses HostAccess, hosts map[string]*sql.DB) error {
	for host, access := range accesses {
		connection, ok := hosts[host]
		if !ok {
			return fmt.Errorf("connection for host %s not found", host)
		}
		err := r.ensurePostgreSQLRole(log, connection, name, access)
		if err != nil {
			return err
		}
	}
	return nil
}

func databaseSchemas(accesses []ReadWriteAccess) []postgres.DatabaseSchema {
	var ds []postgres.DatabaseSchema
	for _, access := range accesses {
		ds = append(ds, postgres.DatabaseSchema{
			Name:       access.Database.Name,
			Schema:     access.Database.Schema,
			Privileges: access.Database.Privileges,
		})
	}
	return ds
}

func (r *ReconcilePostgreSQLUser) ensurePostgreSQLRole(log logr.Logger, db *sql.DB, name string, accesses []ReadWriteAccess) error {
	name = fmt.Sprintf("%s%s", r.rolePrefix, name)
	log = log.WithValues("operation", "ensurePostgreSQLRole", "name", name)
	err := postgres.Role(log, db, name, r.grantRoles, databaseSchemas(accesses))
	if err != nil {
		return err
	}
	return nil
}

// HostAccess represents a map of read and write access requests on host names
// including the database path.
type HostAccess map[string][]ReadWriteAccess

type ReadWriteAccess struct {
	Host     string
	Database postgres.DatabaseSchema
	Access   lunarwayv1alpha1.AccessSpec
}

func (r *ReconcilePostgreSQLUser) connectToHosts(accesses HostAccess) (map[string]*sql.DB, error) {
	hosts := make(map[string]*sql.DB)
	var errs error
	for host, _ := range accesses {
		credentials, ok := r.hostCredentials[host]
		if !ok {
			errs = multierr.Append(errs, fmt.Errorf("no credentials for host '%s'", host))
			continue
		}
		connectionString := fmt.Sprintf("postgresql://%s:%s@%s?sslmode=disable", credentials.Name, credentials.Password, host)
		db, err := postgres.Connect(log, connectionString)
		if err != nil {
			errs = multierr.Append(errs, fmt.Errorf("connect to %s: %w", strings.ReplaceAll(connectionString, credentials.Password, "***"), err))
			continue
		}
		hosts[host] = db
	}
	return hosts, errs
}

func (r *ReconcilePostgreSQLUser) groupAccesses(namespace string, reads []lunarwayv1alpha1.AccessSpec, writes []lunarwayv1alpha1.AccessSpec) (HostAccess, error) {
	if len(reads) == 0 {
		return nil, nil
	}
	hosts := make(HostAccess)
	var errs error

	err := r.groupByHosts(hosts, namespace, reads, postgres.PrivilegeRead)
	if err != nil {
		errs = multierr.Append(errs, err)
	}
	err = r.groupByHosts(hosts, namespace, writes, postgres.PrivilegeWrite)
	if err != nil {
		errs = multierr.Append(errs, err)
	}

	if len(hosts) == 0 {
		return nil, errs
	}
	return hosts, errs
}

func (r *ReconcilePostgreSQLUser) groupByHosts(hosts HostAccess, namespace string, accesses []lunarwayv1alpha1.AccessSpec, privilege postgres.Privilege) error {
	var errs error
	for i, access := range accesses {
		host, err := r.resourceResolver(r.client, access.Host, namespace)
		if err != nil {
			errs = multierr.Append(errs, &AccessError{
				Access: accesses[i],
				Err:    err,
			})
			continue
		}
		database, err := r.resourceResolver(r.client, access.Database, namespace)
		if err != nil {
			errs = multierr.Append(errs, &AccessError{
				Access: accesses[i],
				Err:    err,
			})
			continue
		}
		schema, err := r.resourceResolver(r.client, access.Schema, namespace)
		if err != nil {
			errs = multierr.Append(errs, &AccessError{
				Access: accesses[i],
				Err:    err,
			})
			continue
		}
		hostDatabase := fmt.Sprintf("%s/%s", host, database)
		hosts[hostDatabase] = append(hosts[hostDatabase], ReadWriteAccess{
			Host: host,
			Database: postgres.DatabaseSchema{
				Name:       database,
				Schema:     schema,
				Privileges: privilege,
			},
			Access: accesses[i],
		})
	}
	return errs
}

type AccessError struct {
	Access lunarwayv1alpha1.AccessSpec
	Err    error
}

var _ error = &AccessError{}

func (err *AccessError) Error() string {
	host := err.Access.Host.Value
	if host == "" && err.Access.Host.ValueFrom.SecretKeyRef != nil {
		host = fmt.Sprintf("from secret '%s' key '%s'", err.Access.Host.ValueFrom.SecretKeyRef.Name, err.Access.Host.ValueFrom.SecretKeyRef.Key)
	}
	if host == "" && err.Access.Host.ValueFrom.ConfigMapKeyRef != nil {
		host = fmt.Sprintf("from config map '%s' key '%s'", err.Access.Host.ValueFrom.ConfigMapKeyRef.Name, err.Access.Host.ValueFrom.ConfigMapKeyRef.Key)
	}
	return fmt.Sprintf("access to host %s: %v", host, err.Err)
}

func (err *AccessError) Unwrap() error {
	return err.Err
}<|MERGE_RESOLUTION|>--- conflicted
+++ resolved
@@ -4,21 +4,15 @@
 	"context"
 	"database/sql"
 	"fmt"
-<<<<<<< HEAD
-=======
 	"os"
->>>>>>> 866e98f0
 	"strings"
 
 	"github.com/go-logr/logr"
 	lunarwayv1alpha1 "go.lunarway.com/postgresql-controller/pkg/apis/lunarway/v1alpha1"
-<<<<<<< HEAD
+	"go.lunarway.com/postgresql-controller/pkg/iam"
 	"go.lunarway.com/postgresql-controller/pkg/kube"
 	"go.lunarway.com/postgresql-controller/pkg/postgres"
 	"go.uber.org/multierr"
-=======
-	"go.lunarway.com/postgresql-controller/pkg/iam"
->>>>>>> 866e98f0
 	"k8s.io/apimachinery/pkg/api/errors"
 	"sigs.k8s.io/controller-runtime/pkg/client"
 	"sigs.k8s.io/controller-runtime/pkg/controller"
@@ -40,22 +34,16 @@
 // newReconciler returns a new reconcile.Reconciler
 func newReconciler(mgr manager.Manager) reconcile.Reconciler {
 	return &ReconcilePostgreSQLUser{
-<<<<<<< HEAD
 		client:           mgr.GetClient(),
 		resourceResolver: kube.ResourceValue,
-		grantRoles:       []string{"rds_iam", "iam_developer"},
-		rolePrefix:       "iam_developer_",
-=======
-		client:        mgr.GetClient(),
-		db:            db,
+		setAWSPolicy:     iam.SetAWSPolicy,
+
 		grantRoles:    []string{"rds_iam", "iam_developer"},
-		setAWSPolicy:  iam.SetAWSPolicy,
 		rolePrefix:    "iam_developer_",
 		awsPolicyName: "postgresql-controller-users",
 		awsRegion:     "eu-west-1",
 		awsAccountID:  "660013655494",
 		awsProfile:    os.Getenv("AWS_PROFILE"),
->>>>>>> 866e98f0
 	}
 }
 
@@ -83,12 +71,17 @@
 type ReconcilePostgreSQLUser struct {
 	// This client, initialized using mgr.Client() above, is a split client
 	// that reads objects from the cache and writes to the apiserver
-<<<<<<< HEAD
 	client           client.Client
 	resourceResolver func(client client.Client, resource lunarwayv1alpha1.ResourceVar, namespace string) (string, error)
-
-	grantRoles []string
-	rolePrefix string
+	setAWSPolicy     func(log logr.Logger, policy iam.AWSPolicy, userID string) error
+
+	grantRoles    []string
+	rolePrefix    string
+	awsPolicyName string
+	awsRegion     string
+	awsAccountID  string
+	awsProfile    string
+
 	// contains a map of credentials for hosts
 	hostCredentials map[string]Credentials
 }
@@ -98,20 +91,6 @@
 type Credentials struct {
 	Name     string
 	Password string
-=======
-	client client.Client
-
-	db           *sql.DB
-	setAWSPolicy func(log logr.Logger, policy iam.AWSPolicy, userID string) error
-
-	grantRoles []string
-	rolePrefix string
-
-	awsPolicyName string
-	awsRegion     string
-	awsAccountID  string
-	awsProfile    string
->>>>>>> 866e98f0
 }
 
 // Reconcile reads that state of the cluster for a PostgreSQLUser object and makes changes based on the state read
@@ -147,23 +126,18 @@
 	if err != nil {
 		return reconcile.Result{}, err
 	}
-<<<<<<< HEAD
-=======
+
+	hosts, err := r.connectToHosts(accesses)
+	if err != nil {
+		return reconcile.Result{}, err
+	}
+
+	err = r.ensurePostgreSQLRoles(reqLogger, user.Spec.Name, accesses, hosts)
+	if err != nil {
+		return reconcile.Result{}, err
+	}
 
 	err = r.setAWSPolicy(reqLogger, iam.AWSPolicy{Name: r.awsPolicyName, Region: r.awsRegion, Profile: r.awsProfile, AccountID: r.awsAccountID}, user.Spec.Name)
-	if err != nil {
-		return reconcile.Result{}, err
-	}
-	return reconcile.Result{}, nil
-}
->>>>>>> 866e98f0
-
-	hosts, err := r.connectToHosts(accesses)
-	if err != nil {
-		return reconcile.Result{}, err
-	}
-
-	err = r.ensurePostgreSQLRoles(reqLogger, user.Spec.Name, accesses, hosts)
 	if err != nil {
 		return reconcile.Result{}, err
 	}

--- conflicted
+++ resolved
@@ -13,11 +13,7 @@
     steps:
       - uses: actions/setup-go@v5
         with:
-<<<<<<< HEAD
           go-version: 1.22.3
-=======
-          go-version: 1.21.0
->>>>>>> 7dbc56fd
       - uses: actions/checkout@v4
       - name: golangci-lint
         uses: golangci/golangci-lint-action@v6.0.1
